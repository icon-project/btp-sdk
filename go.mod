module github.com/icon-project/btp-sdk

go 1.18

require (
	github.com/ethereum/go-ethereum v1.11.3
	github.com/getkin/kin-openapi v0.118.0
	github.com/glebarez/sqlite v1.9.0
	github.com/go-playground/validator/v10 v10.11.1
	github.com/gorilla/websocket v1.5.0
	github.com/icon-project/btp2 v1.0.7-0.20230825003125-1f6a5339faa8
	github.com/invopop/yaml v0.1.0
	github.com/labstack/echo/v4 v4.9.0
	github.com/mitchellh/mapstructure v1.5.0
	github.com/spf13/cobra v1.6.1
	github.com/spf13/pflag v1.0.5
	github.com/spf13/viper v1.8.1
<<<<<<< HEAD
	github.com/stretchr/testify v1.8.2
	gorm.io/driver/mysql v1.5.1
	gorm.io/gorm v1.25.3
=======
	github.com/stretchr/testify v1.8.1
	gorm.io/driver/mysql v1.5.1
	gorm.io/driver/postgres v1.5.2
	gorm.io/gorm v1.25.4
>>>>>>> 6dde3ddf
)

require (
	github.com/StackExchange/wmi v0.0.0-20180116203802-5d049714c4a6 // indirect
	github.com/bshuster-repo/logrus-logstash-hook v0.4.1 // indirect
	github.com/btcsuite/btcd/btcec/v2 v2.3.2 // indirect
	github.com/davecgh/go-spew v1.1.1 // indirect
	github.com/deckarep/golang-set/v2 v2.1.0 // indirect
	github.com/decred/dcrd/dcrec/secp256k1/v4 v4.1.0 // indirect
	github.com/dustin/go-humanize v1.0.1 // indirect
	github.com/evalphobia/logrus_fluent v0.5.4 // indirect
	github.com/fluent/fluent-logger-golang v1.4.0 // indirect
	github.com/fsnotify/fsnotify v1.6.0 // indirect
	github.com/glebarez/go-sqlite v1.21.2 // indirect
	github.com/go-ole/go-ole v1.2.6 // indirect
	github.com/go-openapi/jsonpointer v0.19.5 // indirect
	github.com/go-openapi/swag v0.19.5 // indirect
<<<<<<< HEAD
	github.com/go-playground/locales v0.14.1 // indirect
	github.com/go-playground/universal-translator v0.18.1 // indirect
=======
	github.com/go-playground/locales v0.14.0 // indirect
	github.com/go-playground/universal-translator v0.18.0 // indirect
>>>>>>> 6dde3ddf
	github.com/go-sql-driver/mysql v1.7.0 // indirect
	github.com/go-stack/stack v1.8.1 // indirect
	github.com/gofrs/uuid v3.3.0+incompatible // indirect
	github.com/golang-jwt/jwt v3.2.2+incompatible // indirect
	github.com/golang/protobuf v1.5.2 // indirect
	github.com/google/uuid v1.3.1 // indirect
	github.com/hashicorp/hcl v1.0.0 // indirect
	github.com/holiman/uint256 v1.2.2 // indirect
	github.com/inconshreveable/mousetrap v1.0.1 // indirect
<<<<<<< HEAD
=======
	github.com/jackc/pgpassfile v1.0.0 // indirect
	github.com/jackc/pgservicefile v0.0.0-20221227161230-091c0ba34f0a // indirect
	github.com/jackc/pgx/v5 v5.4.3 // indirect
>>>>>>> 6dde3ddf
	github.com/jinzhu/inflection v1.0.0 // indirect
	github.com/jinzhu/now v1.1.5 // indirect
	github.com/josharian/intern v1.0.0 // indirect
	github.com/jroimartin/gocui v0.4.0 // indirect
	github.com/labstack/gommon v0.3.1 // indirect
	github.com/leodido/go-urn v1.2.4 // indirect
	github.com/magiconair/properties v1.8.5 // indirect
	github.com/mailru/easyjson v0.7.7 // indirect
	github.com/mattn/go-colorable v0.1.13 // indirect
	github.com/mattn/go-isatty v0.0.19 // indirect
	github.com/mattn/go-runewidth v0.0.9 // indirect
	github.com/mohae/deepcopy v0.0.0-20170929034955-c48cc78d4826 // indirect
	github.com/nsf/termbox-go v0.0.0-20190325093121-288510b9734e // indirect
	github.com/pelletier/go-toml v1.9.3 // indirect
	github.com/perimeterx/marshmallow v1.1.4 // indirect
	github.com/philhofer/fwd v1.1.2 // indirect
	github.com/pkg/errors v0.9.1 // indirect
	github.com/pmezard/go-difflib v1.0.0 // indirect
	github.com/remyoudompheng/bigfft v0.0.0-20230129092748-24d4a6f8daec // indirect
	github.com/shirou/gopsutil v3.21.4-0.20210419000835-c7a38de76ee5+incompatible // indirect
	github.com/sirupsen/logrus v1.9.0 // indirect
	github.com/spf13/afero v1.6.0 // indirect
	github.com/spf13/cast v1.3.1 // indirect
	github.com/spf13/jwalterweatherman v1.1.0 // indirect
	github.com/subosito/gotenv v1.2.0 // indirect
	github.com/tinylib/msgp v1.1.2 // indirect
	github.com/tklauser/go-sysconf v0.3.10 // indirect
	github.com/tklauser/numcpus v0.4.0 // indirect
	github.com/ugorji/go/codec v1.2.11 // indirect
	github.com/valyala/bytebufferpool v1.0.0 // indirect
	github.com/valyala/fasttemplate v1.2.1 // indirect
	github.com/vmihailenco/msgpack/v4 v4.3.11 // indirect
	github.com/vmihailenco/tagparser v0.1.1 // indirect
<<<<<<< HEAD
	golang.org/x/crypto v0.9.0 // indirect
	golang.org/x/net v0.10.0 // indirect
	golang.org/x/sys v0.8.0 // indirect
	golang.org/x/text v0.9.0 // indirect
=======
	golang.org/x/crypto v0.13.0 // indirect
	golang.org/x/net v0.10.0 // indirect
	golang.org/x/sys v0.12.0 // indirect
	golang.org/x/text v0.13.0 // indirect
>>>>>>> 6dde3ddf
	golang.org/x/time v0.0.0-20220922220347-f3bd1da661af // indirect
	google.golang.org/appengine v1.6.7 // indirect
	google.golang.org/protobuf v1.30.0 // indirect
	gopkg.in/ini.v1 v1.67.0 // indirect
	gopkg.in/natefinch/lumberjack.v2 v2.0.0 // indirect
	gopkg.in/natefinch/npipe.v2 v2.0.0-20160621034901-c1b8fa8bdcce // indirect
	gopkg.in/yaml.v2 v2.4.0 // indirect
	gopkg.in/yaml.v3 v3.0.1 // indirect
	modernc.org/libc v1.24.1 // indirect
	modernc.org/mathutil v1.6.0 // indirect
	modernc.org/memory v1.7.1 // indirect
	modernc.org/sqlite v1.25.0 // indirect
)<|MERGE_RESOLUTION|>--- conflicted
+++ resolved
@@ -15,16 +15,10 @@
 	github.com/spf13/cobra v1.6.1
 	github.com/spf13/pflag v1.0.5
 	github.com/spf13/viper v1.8.1
-<<<<<<< HEAD
-	github.com/stretchr/testify v1.8.2
-	gorm.io/driver/mysql v1.5.1
-	gorm.io/gorm v1.25.3
-=======
 	github.com/stretchr/testify v1.8.1
 	gorm.io/driver/mysql v1.5.1
 	gorm.io/driver/postgres v1.5.2
 	gorm.io/gorm v1.25.4
->>>>>>> 6dde3ddf
 )
 
 require (
@@ -42,13 +36,8 @@
 	github.com/go-ole/go-ole v1.2.6 // indirect
 	github.com/go-openapi/jsonpointer v0.19.5 // indirect
 	github.com/go-openapi/swag v0.19.5 // indirect
-<<<<<<< HEAD
-	github.com/go-playground/locales v0.14.1 // indirect
-	github.com/go-playground/universal-translator v0.18.1 // indirect
-=======
 	github.com/go-playground/locales v0.14.0 // indirect
 	github.com/go-playground/universal-translator v0.18.0 // indirect
->>>>>>> 6dde3ddf
 	github.com/go-sql-driver/mysql v1.7.0 // indirect
 	github.com/go-stack/stack v1.8.1 // indirect
 	github.com/gofrs/uuid v3.3.0+incompatible // indirect
@@ -58,18 +47,15 @@
 	github.com/hashicorp/hcl v1.0.0 // indirect
 	github.com/holiman/uint256 v1.2.2 // indirect
 	github.com/inconshreveable/mousetrap v1.0.1 // indirect
-<<<<<<< HEAD
-=======
 	github.com/jackc/pgpassfile v1.0.0 // indirect
 	github.com/jackc/pgservicefile v0.0.0-20221227161230-091c0ba34f0a // indirect
 	github.com/jackc/pgx/v5 v5.4.3 // indirect
->>>>>>> 6dde3ddf
 	github.com/jinzhu/inflection v1.0.0 // indirect
 	github.com/jinzhu/now v1.1.5 // indirect
 	github.com/josharian/intern v1.0.0 // indirect
 	github.com/jroimartin/gocui v0.4.0 // indirect
 	github.com/labstack/gommon v0.3.1 // indirect
-	github.com/leodido/go-urn v1.2.4 // indirect
+	github.com/leodido/go-urn v1.2.1 // indirect
 	github.com/magiconair/properties v1.8.5 // indirect
 	github.com/mailru/easyjson v0.7.7 // indirect
 	github.com/mattn/go-colorable v0.1.13 // indirect
@@ -92,25 +78,17 @@
 	github.com/tinylib/msgp v1.1.2 // indirect
 	github.com/tklauser/go-sysconf v0.3.10 // indirect
 	github.com/tklauser/numcpus v0.4.0 // indirect
-	github.com/ugorji/go/codec v1.2.11 // indirect
 	github.com/valyala/bytebufferpool v1.0.0 // indirect
 	github.com/valyala/fasttemplate v1.2.1 // indirect
 	github.com/vmihailenco/msgpack/v4 v4.3.11 // indirect
 	github.com/vmihailenco/tagparser v0.1.1 // indirect
-<<<<<<< HEAD
-	golang.org/x/crypto v0.9.0 // indirect
-	golang.org/x/net v0.10.0 // indirect
-	golang.org/x/sys v0.8.0 // indirect
-	golang.org/x/text v0.9.0 // indirect
-=======
 	golang.org/x/crypto v0.13.0 // indirect
 	golang.org/x/net v0.10.0 // indirect
 	golang.org/x/sys v0.12.0 // indirect
 	golang.org/x/text v0.13.0 // indirect
->>>>>>> 6dde3ddf
 	golang.org/x/time v0.0.0-20220922220347-f3bd1da661af // indirect
 	google.golang.org/appengine v1.6.7 // indirect
-	google.golang.org/protobuf v1.30.0 // indirect
+	google.golang.org/protobuf v1.28.1 // indirect
 	gopkg.in/ini.v1 v1.67.0 // indirect
 	gopkg.in/natefinch/lumberjack.v2 v2.0.0 // indirect
 	gopkg.in/natefinch/npipe.v2 v2.0.0-20160621034901-c1b8fa8bdcce // indirect
